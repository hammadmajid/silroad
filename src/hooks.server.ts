import { type Handle } from '@sveltejs/kit';
import { SESSION_COOKIE_NAME, getSessionByToken, refreshSession } from '$lib/utils/session';

export const handle: Handle = async ({ event, resolve }) => {
	const sessionToken = event.cookies.get(SESSION_COOKIE_NAME);

	const session = sessionToken ? await getSessionByToken(event.platform, sessionToken) : null;

	if (session && sessionToken) {
		event.locals.user = {
			id: session.userId,
			image: session.userImage
		};

<<<<<<< HEAD
		event.platform?.ctx.waitUntil(repo.refresh(sessionToken, session));
=======
		event.platform?.ctx.waitUntil(refreshSession(event.platform, sessionToken, session));
>>>>>>> 8407a90f
	} else {
		// !redirection away from protected route must be handled at route level
		event.cookies.delete(SESSION_COOKIE_NAME, {
			path: '/'
		});
		event.locals.user = undefined;
	}

	return resolve(event);
};<|MERGE_RESOLUTION|>--- conflicted
+++ resolved
@@ -12,11 +12,7 @@
 			image: session.userImage
 		};
 
-<<<<<<< HEAD
-		event.platform?.ctx.waitUntil(repo.refresh(sessionToken, session));
-=======
 		event.platform?.ctx.waitUntil(refreshSession(event.platform, sessionToken, session));
->>>>>>> 8407a90f
 	} else {
 		// !redirection away from protected route must be handled at route level
 		event.cookies.delete(SESSION_COOKIE_NAME, {
